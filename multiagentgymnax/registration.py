--- conflicted
+++ resolved
@@ -3,15 +3,12 @@
     SimpleTagMPE,
     SimpleWorldCommMPE,
     SimpleSpreadMPE,
-<<<<<<< HEAD
     SimpleCryptoMPE,
     SimpleSpeakerListenerMPE,
     SimplePushMPE,
     SimpleAdversaryMPE,
     SimpleReferenceMPE,
-=======
     SwitchRiddle
->>>>>>> 294912c3
 )
 
 def make(env_id: str, **env_kwargs):
@@ -28,7 +25,6 @@
         return SimpleWorldCommMPE(**env_kwargs)
     elif env_id == "simple_spread_v2":
         return SimpleSpreadMPE(**env_kwargs)
-<<<<<<< HEAD
     elif env_id == "simple_crypto_v2":
         return SimpleCryptoMPE(**env_kwargs)
     elif env_id == "simple_speaker_listener_v3":
@@ -39,25 +35,22 @@
         return SimpleAdversaryMPE(**env_kwargs)
     elif env_id == "simple_reference_v2":
         return SimpleReferenceMPE(**env_kwargs)
-=======
+    
+    # 2. Switch Riddle
     elif env_id == "switch_riddle":
         return SwitchRiddle(**env_kwargs)
     
->>>>>>> 294912c3
     
 registered_envs = [
     "simple_v2",
     "simple_tag_v2",
     "simple_world_comm_v2",
     "simple_spread_v2",
-<<<<<<< HEAD
     "simple_crypto_v2",
     "simple_speaker_listener_v3",
     "simple_push_v2",
     "simple_adversary_v2",
     "simple_reference_v2",
-=======
-    "switch_riddle"
->>>>>>> 294912c3
+    "switch_riddle",
 ]
     